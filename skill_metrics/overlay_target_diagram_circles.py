--- conflicted
+++ resolved
@@ -1,89 +1,81 @@
-import matplotlib.pyplot as plt
-import numpy as np
-
-def overlay_target_diagram_circles(option):
-    '''
-    Overlays circle contours on a target diagram.
-    
-    Plots circle contours on a target diagram to indicate standard
-    deviation ranges and observational uncertainty threshold.
-    
-    INPUTS:
-    option : dictionary containing option values. (Refer to 
-             GET_TARGET_DIAGRAM_OPTIONS function for more information.)
-    option['axismax'] : maximum for the X & Y values. Used to set
-            default circles when no contours specified
-    option['circles'] : radii of circles to draw to indicate isopleths 
-            of standard deviation
-    option['circleLineSpec'] : circle line specification (default dashed 
-            black, '--k')
-    option['normalized']     : statistics supplied are normalized with 
-            respect to the standard deviation of reference values
-    option['obsUncertainty'] : Observational Uncertainty (default of 0)
-    
-    OUTPUTS:
-    None.
-
-    Author: Peter A. Rochford
-        Symplectic, LLC
-        www.thesymplectic.com
-        prochford@thesymplectic.com
-    '''
-
-    theta = np.arange(0, 2*np.pi, 0.01)
-    unit = np.ones(len(theta))
-    # 1 - reference circle if normalized
-    if option['normalized'] == 'on':
-<<<<<<< HEAD
-=======
-        print('normalized')  # debug
->>>>>>> c8165eab
-        rho = unit
-        X, Y = pol2cart(theta, rho)
-        plt.plot(X, Y, 'k', 'LineWidth', option['circleLineWidth'])
-
-    # Set range for target circles
-    if option['normalized'] == 'on':
-        circles = [.5, 1]
-    else:
-        if len(option['circles']) > 0:
-            circles = np.asarray(option['circles'])
-            index = np.where(circles <= option['axismax'])
-            circles = [option['circles'][i] for i in index[0]]
-        else:
-            circles = [option['axismax'] * x for x in [.7, 1]]
-
-    # 2 - secondary circles
-    for c in circles:
-        rho = c * unit
-        X, Y = pol2cart(theta, rho)
-        plt.plot(X, Y, option['circlelinespec'],
-                 linewidth=option['circlelinewidth'])
-
-    # 3 - Observational Uncertainty threshold
-    if option['obsuncertainty'] > 0:
-<<<<<<< HEAD
-=======
-        print('obs = ' + str(option['obsuncertainty']))  # debug
->>>>>>> c8165eab
-        rho = option['obsuncertainty'] * unit
-        X, Y = pol2cart(theta, rho)
-        plt.plot(X, Y, '--b')
-
-def pol2cart(phi, rho):
-    '''
-    Transforms corresponding elements of polar coordinate arrays to 
-    Cartesian coordinates.
-    
-    INPUTS:
-    phi : polar angle counter-clockwise from x-axis in radians
-    rho : radius
-    
-    OUTPUTS:
-    x   : Cartesian x-coordinate
-    y   : Cartesian y-coordinate
-    '''
-
-    x = np.multiply(rho, np.cos(phi))
-    y = np.multiply(rho, np.sin(phi))
-    return x, y+import matplotlib.pyplot as plt
+import numpy as np
+
+def overlay_target_diagram_circles(option):
+    '''
+    Overlays circle contours on a target diagram.
+    
+    Plots circle contours on a target diagram to indicate standard
+    deviation ranges and observational uncertainty threshold.
+    
+    INPUTS:
+    option : dictionary containing option values. (Refer to 
+             GET_TARGET_DIAGRAM_OPTIONS function for more information.)
+    option['axismax'] : maximum for the X & Y values. Used to set
+            default circles when no contours specified
+    option['circles'] : radii of circles to draw to indicate isopleths 
+            of standard deviation
+    option['circleLineSpec'] : circle line specification (default dashed 
+            black, '--k')
+    option['normalized']     : statistics supplied are normalized with 
+            respect to the standard deviation of reference values
+    option['obsUncertainty'] : Observational Uncertainty (default of 0)
+    
+    OUTPUTS:
+    None.
+
+    Author: Peter A. Rochford
+        Symplectic, LLC
+        www.thesymplectic.com
+        prochford@thesymplectic.com
+    '''
+
+    theta = np.arange(0, 2*np.pi, 0.01)
+    unit = np.ones(len(theta))
+    # 1 - reference circle if normalized
+    if option['normalized'] == 'on':
+        rho = unit
+        X, Y = pol2cart(theta, rho)
+        plt.plot(X, Y, 'k', 'LineWidth', option['circleLineWidth'])
+
+    # Set range for target circles
+    if option['normalized'] == 'on':
+        circles = [.5, 1]
+    else:
+        if len(option['circles']) > 0:
+            circles = np.asarray(option['circles'])
+            index = np.where(circles <= option['axismax'])
+            circles = [option['circles'][i] for i in index[0]]
+        else:
+            circles = [option['axismax'] * x for x in [.7, 1]]
+
+    # 2 - secondary circles
+    for c in circles:
+        rho = c * unit
+        X, Y = pol2cart(theta, rho)
+        plt.plot(X, Y, option['circlelinespec'],
+                 linewidth=option['circlelinewidth'])
+
+    # 3 - Observational Uncertainty threshold
+    if option['obsuncertainty'] > 0:
+        rho = option['obsuncertainty'] * unit
+        X, Y = pol2cart(theta, rho)
+        plt.plot(X, Y, '--b')
+
+def pol2cart(phi, rho):
+    '''
+    Transforms corresponding elements of polar coordinate arrays to 
+    Cartesian coordinates.
+    
+    INPUTS:
+    phi : polar angle counter-clockwise from x-axis in radians
+    rho : radius
+    
+    OUTPUTS:
+    x   : Cartesian x-coordinate
+    y   : Cartesian y-coordinate
+    '''
+
+    x = np.multiply(rho, np.cos(phi))
+    y = np.multiply(rho, np.sin(phi))
+    return x, y